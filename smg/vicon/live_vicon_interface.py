import numpy as np
import socket

from typing import Dict, List, Optional, Tuple
from vicon_dssdk import ViconDataStream

from .vicon_interface import ViconInterface


class LiveViconInterface(ViconInterface):
    """The interface to a live Vicon system."""

    # CONSTRUCTOR

<<<<<<< HEAD
    def __init__(self, host: str = "169.254.166.207:801"):
=======
    def __init__(self, host: Optional[str] = None):
>>>>>>> 00fcd768
        """
        Construct a live Vicon interface.

        :param host:    The host (IP address:port) on which the Vicon software is running.
        """
        self.__alive: bool = False

        # Construct the Vicon client.
        self.__client: ViconDataStream.Client = ViconDataStream.Client()

        # If the Vicon host hasn't been explicitly specified, try to auto-detect it. If that fails, raise an exception.
        if host is None:
            candidate_hosts: List[Tuple[str, int]] = [
                ("169.254.166.207", 801),  # Cyber-Physical Systems (Ethernet)
                ("169.254.226.243", 801),  # Wytham Flight Lab (Ethernet)
                ("192.168.137.1", 801)     # Wytham Flight Lab (WiFi hotspot)
            ]

            for candidate_host, candidate_port in candidate_hosts:
                sock: socket.SocketType = socket.socket(socket.AF_INET, socket.SOCK_STREAM)
                sock.settimeout(0.5)

                try:
                    result: int = sock.connect_ex((candidate_host, candidate_port))
                    if result == 0:
                        host = f"{candidate_host}:{candidate_port}"
                        break
                finally:
                    sock.close()

            if host is None:
                raise RuntimeError("Cannot auto-detect Vicon host - please specify it explicitly")

        # Try to connect to the Vicon system (this will raise an exception if it fails).
        self.__client.Connect(host)
        print("Connected to the Vicon system")

        # Set up the Vicon client.
        self.__client.EnableMarkerData()
        self.__client.EnableSegmentData()
        self.__client.EnableUnlabeledMarkerData()
        self.__client.SetStreamMode(ViconDataStream.Client.StreamMode.EServerPush)

        self.__alive = True

    # DESTRUCTOR

    def __del__(self):
        """Destroy the Vicon interface."""
        self.terminate()

    # SPECIAL METHODS

    def __enter__(self):
        """No-op (needed to allow the interface's lifetime to be managed by a with statement)."""
        return self

    def __exit__(self, exception_type, exception_value, traceback):
        """Destroy the interface at the end of the with statement that's used to manage its lifetime."""
        self.terminate()

    # PUBLIC METHODS

    def get_frame(self) -> bool:
        """
        Try to get the latest frame of data from the system.

        :return:    True, if the latest frame of data was successfully obtained, or False otherwise.
        """
        try:
            return self.__client.GetFrame()
        except ViconDataStream.DataStreamException as e:
            # If any exceptions are raised, print out what happened, but otherwise suppress them and keep running.
            print(e)
            return False

    def get_frame_number(self) -> Optional[int]:
        """
        Try to get the frame number of the latest frame of data from the system.

        :return:    The frame number of the latest frame of data from the system, if possible, or None otherwise.
        """
        try:
            return self.__client.GetFrameNumber()
        except ViconDataStream.DataStreamException as e:
            # If any exceptions are raised, print out what happened, but otherwise suppress them and keep running.
            print(e)
            return None

    def get_marker_positions(self, subject_name: str) -> Dict[str, np.ndarray]:
        """
        Try to get the latest positions of the markers for the subject with the specified name.

        :param subject_name:    The name of the subject.
        :return:                The latest positions of the markers for the subject (indexed by name), if possible,
                                or the empty dictionary otherwise.
        """
        try:
            result: Dict[str, np.ndarray] = {}

            # For each marker that the subject has:
            for marker_name, parent_segment in self.__client.GetMarkerNames(subject_name):
                # Get its position in the Vicon coordinate system (if known), together with its occlusion status.
                trans, occluded = self.__client.GetMarkerGlobalTranslation(subject_name, marker_name)

                # If we can't currently get the position of the marker, skip it.
                if occluded:
                    continue

                # Record the position in the dictionary.
                result[marker_name] = LiveViconInterface.__from_vicon_position(trans)

            return result
        except ViconDataStream.DataStreamException as e:
            # If any exceptions are raised, print out what happened, but otherwise suppress them and keep running.
            print(e)
            return {}

    def get_segment_global_pose(self, subject_name: str, segment_name: str) -> Optional[np.ndarray]:
        """
        Try to get the current global 6D pose of the specified segment for the specified subject.

        :param subject_name:    The name of the subject.
        :param segment_name:    The name of the segment.
        :return:                The current global 6D pose of the segment, if possible, or None otherwise.
        """
        try:
            world_from_camera: np.ndarray = np.eye(4)

            trans, occluded = self.__client.GetSegmentGlobalTranslation(subject_name, segment_name)
            if occluded:
                return None
            else:
                world_from_camera[0:3, 3] = LiveViconInterface.__from_vicon_position(trans)

            rot, occluded = self.__client.GetSegmentGlobalRotationMatrix(subject_name, segment_name)
            if occluded:
                return None
            else:
                world_from_camera[0:3, 0:3] = rot

            return np.linalg.inv(world_from_camera)
        except ViconDataStream.DataStreamException as e:
            # If any exceptions are raised, print out what happened, but otherwise suppress them and keep running.
            print(e)
            return None

    def get_segment_local_rotation(self, subject_name: str, segment_name: str) -> Optional[np.ndarray]:
        """
        Try to get the current local rotation matrix of the specified segment for the specified subject.

        :param subject_name:    The name of the subject.
        :param segment_name:    The name of the segment.
        :return:                The current local rotation matrix of the segment, if possible, or None otherwise.
        """
        try:
            rot, occluded = self.__client.GetSegmentLocalRotationMatrix(subject_name, segment_name)
            return np.array(rot) if not occluded else None
        except ViconDataStream.DataStreamException as e:
            # If any exceptions are raised, print out what happened, but otherwise suppress them and keep running.
            print(e)
            return None

    def get_segment_names(self, subject_name: str) -> List[str]:
        """
        Try to get the names of all of the segments for the specified subject.

        :param subject_name:    The name of the subject.
        :return:                The names of all of the segments for the specified subject, if possible, or the
                                empty list otherwise.
        """
        try:
            return self.__client.GetSegmentNames(subject_name)
        except ViconDataStream.DataStreamException as e:
            # If any exceptions are raised, print out what happened, but otherwise suppress them and keep running.
            print(e)
            return []

    def get_subject_names(self) -> List[str]:
        """
        Try to get the names of all of the subjects that are present in the data stream from the Vicon.

        :return:    The names of all of the subjects that are present in the data stream from the Vicon, if possible,
                    or the empty list otherwise.
        """
        try:
            return self.__client.GetSubjectNames()
        except ViconDataStream.DataStreamException as e:
            # If any exceptions are raised, print out what happened, but otherwise suppress them and keep running.
            print(e)
            return []

    def terminate(self) -> None:
        """Destroy the Vicon interface."""
        if self.__alive:
            self.__client.DisableMarkerData()
            self.__client.DisableSegmentData()
            self.__client.DisableUnlabeledMarkerData()
            self.__client.Disconnect()
            self.__alive = False

    # PRIVATE STATIC METHODS

    @staticmethod
    def __from_vicon_position(pos) -> np.ndarray:
        """
        Transform a position from the Vicon coordinate system to our one.

        .. note::
            The Vicon coordinate system is in mm, whereas ours is in metres.

        :param pos: The position in the Vicon coordinate system.
        :return:    The equivalent position in our coordinate system.
        """
        return np.array(pos) / 1000<|MERGE_RESOLUTION|>--- conflicted
+++ resolved
@@ -12,11 +12,7 @@
 
     # CONSTRUCTOR
 
-<<<<<<< HEAD
-    def __init__(self, host: str = "169.254.166.207:801"):
-=======
     def __init__(self, host: Optional[str] = None):
->>>>>>> 00fcd768
         """
         Construct a live Vicon interface.
 
